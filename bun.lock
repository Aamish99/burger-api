{
  "lockfileVersion": 1,
  "workspaces": {
    "": {
      "name": "burger-api",
      "dependencies": {
        "zod": "^3.24.2",
<<<<<<< HEAD
        "zod-to-json-schema": "^3.24.3",
=======
        "zod-to-json-schema": "^3.24.4",
>>>>>>> ee00092e
      },
      "devDependencies": {
        "@types/bun": "latest",
      },
      "peerDependencies": {
        "typescript": "^5.7.3",
      },
    },
  },
  "packages": {
    "@types/bun": ["@types/bun@1.2.5", "", { "dependencies": { "bun-types": "1.2.5" } }, "sha512-w2OZTzrZTVtbnJew1pdFmgV99H0/L+Pvw+z1P67HaR18MHOzYnTYOi6qzErhK8HyT+DB782ADVPPE92Xu2/Opg=="],

    "@types/node": ["@types/node@22.13.4", "", { "dependencies": { "undici-types": "~6.20.0" } }, "sha512-ywP2X0DYtX3y08eFVx5fNIw7/uIv8hYUKgXoK8oayJlLnKcRfEYCxWMVE1XagUdVtCJlZT1AU4LXEABW+L1Peg=="],

    "@types/ws": ["@types/ws@8.5.14", "", { "dependencies": { "@types/node": "*" } }, "sha512-bd/YFLW+URhBzMXurx7lWByOu+xzU9+kb3RboOteXYDfW+tr+JZa99OyNmPINEGB/ahzKrEuc8rcv4gnpJmxTw=="],

    "bun-types": ["bun-types@1.2.5", "", { "dependencies": { "@types/node": "*", "@types/ws": "~8.5.10" } }, "sha512-3oO6LVGGRRKI4kHINx5PIdIgnLRb7l/SprhzqXapmoYkFl5m4j6EvALvbDVuuBFaamB46Ap6HCUxIXNLCGy+tg=="],

    "typescript": ["typescript@5.7.3", "", { "bin": { "tsc": "bin/tsc", "tsserver": "bin/tsserver" } }, "sha512-84MVSjMEHP+FQRPy3pX9sTVV/INIex71s9TL2Gm5FG/WG1SqXeKyZ0k7/blY/4FdOzI12CBy1vGc4og/eus0fw=="],

    "undici-types": ["undici-types@6.20.0", "", {}, "sha512-Ny6QZ2Nju20vw1SRHe3d9jVu6gJ+4e3+MMpqu7pqE5HT6WsTSlce++GQmK5UXS8mzV8DSYHrQH+Xrf2jVcuKNg=="],

    "zod": ["zod@3.24.2", "", {}, "sha512-lY7CDW43ECgW9u1TcT3IoXHflywfVqDYze4waEz812jR/bZ8FHDsl7pFQoSZTz5N+2NqRXs8GBwnAwo3ZNxqhQ=="],

    "zod-to-json-schema": ["zod-to-json-schema@3.24.4", "", { "peerDependencies": { "zod": "^3.24.1" } }, "sha512-0uNlcvgabyrni9Ag8Vghj21drk7+7tp7VTwwR7KxxXXc/3pbXz2PHlDgj3cICahgF1kHm4dExBFj7BXrZJXzig=="],
  }
}<|MERGE_RESOLUTION|>--- conflicted
+++ resolved
@@ -5,11 +5,7 @@
       "name": "burger-api",
       "dependencies": {
         "zod": "^3.24.2",
-<<<<<<< HEAD
-        "zod-to-json-schema": "^3.24.3",
-=======
         "zod-to-json-schema": "^3.24.4",
->>>>>>> ee00092e
       },
       "devDependencies": {
         "@types/bun": "latest",
