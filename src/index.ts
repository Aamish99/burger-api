--- conflicted
+++ resolved
@@ -1,19 +1,9 @@
 // Import stuff  from core
-<<<<<<< HEAD
 import { Server } from "@core/server.js";
 import { ApiRouter } from "@core/api-router.js";
 import { PageRouter } from "@core/page-router.js";
-import { HttpRequest } from "@core/request.js";
-import { HttpResponse } from "@core/response.js";
 import { generateOpenAPIDocument } from "@core/openapi.js";
 import { swaggerHtml } from "@core/swagger-ui.js";
-=======
-import { Server } from "./core/server.js";
-import { ApiRouter } from "./core/api-router.js";
-import { PageRouter } from "./core/page-router.js";
-import { generateOpenAPIDocument } from "./core/openapi.js";
-import { swaggerHtml } from "./core/swagger-ui.js";
->>>>>>> ee00092e
 
 // Import middleware
 import { createValidationMiddleware } from "@middleware/validator.js";
@@ -24,13 +14,8 @@
   Middleware,
   BurgerRequest,
   BurgerResponse,
-<<<<<<< HEAD
-  Middleware,
+  BurgerNext,
 } from "@burgerTypes";
-=======
-  BurgerNext,
-} from "./types";
->>>>>>> ee00092e
 
 export class Burger {
   private server: Server;
